"""
gspread.auth
~~~~~~~~~~~~

Simple authentication with OAuth.

"""

import json
import os
from pathlib import Path
from typing import Any, Callable, Dict, Iterable, Mapping, Optional, Tuple, Union

from google.auth.credentials import Credentials
from google.oauth2.credentials import Credentials as OAuthCredentials
from google.oauth2.service_account import Credentials as SACredentials
from google_auth_oauthlib.flow import InstalledAppFlow

from .client import Client
<<<<<<< HEAD
from .http_client import HTTPClient, HTTPClientType
=======
from .utils import DEPRECATION_WARNING_TEMPLATE
>>>>>>> 88883efa

DEFAULT_SCOPES = [
    "https://www.googleapis.com/auth/spreadsheets",
    "https://www.googleapis.com/auth/drive",
]

READONLY_SCOPES = [
    "https://www.googleapis.com/auth/spreadsheets.readonly",
    "https://www.googleapis.com/auth/drive.readonly",
]


def get_config_dir(
    config_dir_name: str = "gspread", os_is_windows: bool = os.name == "nt"
) -> Path:
    r"""Construct a config dir path.

    By default:
        * `%APPDATA%\gspread` on Windows
        * `~/.config/gspread` everywhere else

    """
    if os_is_windows:
        return Path(os.environ["APPDATA"], config_dir_name)
    else:
        return Path(Path.home(), ".config", config_dir_name)


DEFAULT_CONFIG_DIR = get_config_dir()

DEFAULT_CREDENTIALS_FILENAME = DEFAULT_CONFIG_DIR / "credentials.json"
DEFAULT_AUTHORIZED_USER_FILENAME = DEFAULT_CONFIG_DIR / "authorized_user.json"
DEFAULT_SERVICE_ACCOUNT_FILENAME = DEFAULT_CONFIG_DIR / "service_account.json"


def authorize(
    credentials: Credentials, http_client: HTTPClientType = HTTPClient
) -> Client:
    """Login to Google API using OAuth2 credentials.
    This is a shortcut/helper function which
    instantiates a client using `http_client`.
    By default :class:`gspread.HTTPClient` is used (but could also use
    :class:`gspread.BackOffHTTPClient` to avoid rate limiting).

    :returns: An instance of the class produced by `http_client`.
    :rtype: :class:`gspread.client.Client`
    """
    warnings.warn(
        DEPRECATION_WARNING_TEMPLATE.format(
            v_deprecated="6.0.0",
            msg_deprecated="client_factory will be replaced by gspread.http_client types",
        ),
        DeprecationWarning,
    )

    return Client(auth=credentials, http_client=http_client)


def local_server_flow(
    client_config: Mapping[str, Any], scopes: Iterable[str], port: int = 0
) -> Credentials:
    """Run an OAuth flow using a local server strategy.

    Creates an OAuth flow and runs `google_auth_oauthlib.flow.InstalledAppFlow.run_local_server <https://google-auth-oauthlib.readthedocs.io/en/latest/reference/google_auth_oauthlib.flow.html#google_auth_oauthlib.flow.InstalledAppFlow.run_local_server>`_.
    This will start a local web server and open the authorization URL in
    the user's browser.

    Pass this function to ``flow`` parameter of :meth:`~gspread.oauth` to run
    a local server flow.
    """
    flow = InstalledAppFlow.from_client_config(client_config, scopes)
    return flow.run_local_server(port=port)


def load_credentials(
    filename: Path = DEFAULT_AUTHORIZED_USER_FILENAME,
) -> Optional[Credentials]:
    if filename.exists():
        return OAuthCredentials.from_authorized_user_file(filename)

    return None


def store_credentials(
    creds: Credentials,
    filename: Path = DEFAULT_AUTHORIZED_USER_FILENAME,
    strip: str = "token",
) -> None:
    filename.parent.mkdir(parents=True, exist_ok=True)
    with filename.open("w") as f:
        f.write(creds.to_json(strip))


def oauth(
    scopes: Iterable[str] = DEFAULT_SCOPES,
    flow: Callable[..., Credentials] = local_server_flow,
    credentials_filename: Union[str, Path] = DEFAULT_CREDENTIALS_FILENAME,
    authorized_user_filename: Union[str, Path] = DEFAULT_AUTHORIZED_USER_FILENAME,
    http_client: HTTPClientType = HTTPClient,
) -> Client:
    r"""Authenticate with OAuth Client ID.

    By default this function will use the local server strategy and open
    the authorization URL in the user's browser::

        gc = gspread.oauth()

    Another option is to run a console strategy. This way, the user is
    instructed to open the authorization URL in their browser. Once the
    authorization is complete, the user must then copy & paste the
    authorization code into the application::

        gc = gspread.oauth(flow=gspread.auth.console_flow)


    ``scopes`` parameter defaults to read/write scope available in
    ``gspread.auth.DEFAULT_SCOPES``. It's read/write for Sheets
    and Drive API::

        DEFAULT_SCOPES =[
            'https://www.googleapis.com/auth/spreadsheets',
            'https://www.googleapis.com/auth/drive'
        ]

    You can also use ``gspread.auth.READONLY_SCOPES`` for read only access.
    Obviously any method of ``gspread`` that updates a spreadsheet
    **will not work** in this case::

        gc = gspread.oauth(scopes=gspread.auth.READONLY_SCOPES)

        sh = gc.open("A spreadsheet")
        sh.sheet1.update('A1', '42')   # <-- this will not work

    If you're storing your user credentials in a place other than the
    default, you may provide a path to that file like so::

        gc = gspread.oauth(
            credentials_filename='/alternative/path/credentials.json',
            authorized_user_filename='/alternative/path/authorized_user.json',
        )

    :param list scopes: The scopes used to obtain authorization.
    :param function flow: OAuth flow to use for authentication.
        Defaults to :meth:`~gspread.auth.local_server_flow`
    :param str credentials_filename: Filepath (including name) pointing to a
        credentials `.json` file.
        Defaults to DEFAULT_CREDENTIALS_FILENAME:

            * `%APPDATA%\gspread\credentials.json` on Windows
            * `~/.config/gspread/credentials.json` everywhere else
    :param str authorized_user_filename: Filepath (including name) pointing to
        an authorized user `.json` file.
        Defaults to DEFAULT_AUTHORIZED_USER_FILENAME:

            * `%APPDATA%\gspread\authorized_user.json` on Windows
            * `~/.config/gspread/authorized_user.json` everywhere else
    :type http_client: :class:`gspread.HTTPClient`
    :param http_client: A factory function that returns a client class.
        Defaults to :class:`gspread.http_client.HTTPClient` (but could also use
        :class:`gspread.http_client.BackOffHTTPClient` to avoid rate limiting)

    :rtype: :class:`gspread.client.Client`
    """
    warnings.warn(
        DEPRECATION_WARNING_TEMPLATE.format(
            v_deprecated="6.0.0",
            msg_deprecated="client_factory will be replaced by gspread.http_client types",
        ),
        DeprecationWarning,
    )

    authorized_user_filename = Path(authorized_user_filename)
    creds = load_credentials(filename=authorized_user_filename)

    if not type(creds) is Credentials:
        with open(credentials_filename) as json_file:
            client_config = json.load(json_file)
        creds = flow(client_config=client_config, scopes=scopes)
        store_credentials(creds, filename=authorized_user_filename)

    return Client(auth=creds, http_client=http_client)


def oauth_from_dict(
    credentials: Optional[Mapping[str, Any]] = None,
    authorized_user_info: Optional[Mapping[str, Any]] = None,
    scopes: Iterable[str] = DEFAULT_SCOPES,
    flow: Callable[..., Credentials] = local_server_flow,
    http_client: HTTPClientType = HTTPClient,
) -> Tuple[Client, Dict[str, Any]]:
    r"""Authenticate with OAuth Client ID.

    By default this function will use the local server strategy and open
    the authorization URL in the user's browser::

        gc = gspread.oauth_from_dict()

    Another option is to run a console strategy. This way, the user is
    instructed to open the authorization URL in their browser. Once the
    authorization is complete, the user must then copy & paste the
    authorization code into the application::

        gc = gspread.oauth_from_dict(flow=gspread.auth.console_flow)


    ``scopes`` parameter defaults to read/write scope available in
    ``gspread.auth.DEFAULT_SCOPES``. It's read/write for Sheets
    and Drive API::

        DEFAULT_SCOPES =[
            'https://www.googleapis.com/auth/spreadsheets',
            'https://www.googleapis.com/auth/drive'
        ]

    You can also use ``gspread.auth.READONLY_SCOPES`` for read only access.
    Obviously any method of ``gspread`` that updates a spreadsheet
    **will not work** in this case::

        gc = gspread.oauth_from_dict(scopes=gspread.auth.READONLY_SCOPES)

        sh = gc.open("A spreadsheet")
        sh.sheet1.update('A1', '42')   # <-- this will not work

    This function requires you to pass the credentials directly as
    a python dict. After the first authentication the function returns
    the authenticated user info, this can be passed again to authenticate
    the user without the need to run the flow again.

    ..
        code block below must be explicitly announced using code-block

    .. code-block:: python

        gc = gspread.oauth_from_dict(
                credentials=my_creds,
                authorized_user_info=my_auth_user
        )

    :param dict credentials: The credentials from google cloud platform
    :param dict authorized_user_info: The authenticated user
        if already authenticated.
    :param list scopes: The scopes used to obtain authorization.
    :param function flow: OAuth flow to use for authentication.
        Defaults to :meth:`~gspread.auth.local_server_flow`
    :type http_client: :class:`gspread.HTTPClientType`
    :param http_client: A factory function that returns a client class.
        Defaults to :class:`gspread.http_client.HTTPClient` (but could also use
        :class:`gspread.http_client.BackOffHTTPClient` to avoid rate limiting)

    :rtype: (:class:`gspread.client.Client`, str)
    """
    warnings.warn(
        DEPRECATION_WARNING_TEMPLATE.format(
            v_deprecated="6.0.0",
            msg_deprecated="client_factory will be replaced by gspread.http_client types",
        ),
        DeprecationWarning,
    )

    creds: Credentials = None
    if authorized_user_info is not None:
        creds = OAuthCredentials.from_authorized_user_info(authorized_user_info, scopes)

    if not creds and credentials is not None:
        creds = flow(client_config=credentials, scopres=scopes)

    client = Client(auth=creds, http_client=http_client)

    # must return the creds to the user
    # must strip the token an use the dedicated method from Credentials
    # to return a dict "safe to store".
    return (client, creds.to_json("token"))


def service_account(
    filename: Union[Path, str] = DEFAULT_SERVICE_ACCOUNT_FILENAME,
    scopes: Iterable[str] = DEFAULT_SCOPES,
    http_client: HTTPClientType = HTTPClient,
) -> Client:
    """Authenticate using a service account.

    ``scopes`` parameter defaults to read/write scope available in
    ``gspread.auth.DEFAULT_SCOPES``. It's read/write for Sheets
    and Drive API::

        DEFAULT_SCOPES =[
            'https://www.googleapis.com/auth/spreadsheets',
            'https://www.googleapis.com/auth/drive'
        ]

    You can also use ``gspread.auth.READONLY_SCOPES`` for read only access.
    Obviously any method of ``gspread`` that updates a spreadsheet
    **will not work** in this case.

    :param str filename: The path to the service account json file.
    :param list scopes: The scopes used to obtain authorization.
    :type http_client: :class:`gspread.HTTPClientType`
    :param http_client: A factory function that returns a client class.
        Defaults to :class:`gspread.HTTPClient` (but could also use
        :class:`gspread.BackOffHTTPClient` to avoid rate limiting)

    :rtype: :class:`gspread.client.Client`
    """
<<<<<<< HEAD
    creds = SACredentials.from_service_account_file(filename, scopes=scopes)
    return Client(auth=creds, http_client=http_client)
=======
    warnings.warn(
        DEPRECATION_WARNING_TEMPLATE.format(
            v_deprecated="6.0.0",
            msg_deprecated="client_factory will be replaced by gspread.http_client types",
        ),
        DeprecationWarning,
    )

    creds = ServiceAccountCredentials.from_service_account_file(filename, scopes=scopes)
    return client_factory(auth=creds)
>>>>>>> 88883efa


def service_account_from_dict(
    info: Mapping[str, Any],
    scopes: Iterable[str] = DEFAULT_SCOPES,
    http_client: HTTPClientType = HTTPClient,
) -> Client:
    """Authenticate using a service account (json).

    ``scopes`` parameter defaults to read/write scope available in
    ``gspread.auth.DEFAULT_SCOPES``. It's read/write for Sheets
    and Drive API::

        DEFAULT_SCOPES =[
            'https://www.googleapis.com/auth/spreadsheets',
            'https://www.googleapis.com/auth/drive'
        ]

    You can also use ``gspread.auth.READONLY_SCOPES`` for read only access.
    Obviously any method of ``gspread`` that updates a spreadsheet
    **will not work** in this case.

    :param info (Mapping[str, str]): The service account info in Google format
    :param list scopes: The scopes used to obtain authorization.
    :type http_client: :class:`gspread.HTTPClientType`
    :param http_client: A factory function that returns a client class.
        Defaults to :class:`gspread.http_client.HTTPClient` (but could also use
        :class:`gspread.http_client.BackOffHTTPClient` to avoid rate limiting)

    :rtype: :class:`gspread.client.Client`
    """
<<<<<<< HEAD
    creds = SACredentials.from_service_account_info(
=======
    warnings.warn(
        DEPRECATION_WARNING_TEMPLATE.format(
            v_deprecated="6.0.0",
            msg_deprecated="client_factory will be replaced by gspread.http_client types",
        ),
        DeprecationWarning,
    )

    creds = ServiceAccountCredentials.from_service_account_info(
>>>>>>> 88883efa
        info=info,
        scopes=scopes,
    )
    return Client(auth=creds, http_client=http_client)<|MERGE_RESOLUTION|>--- conflicted
+++ resolved
@@ -17,11 +17,7 @@
 from google_auth_oauthlib.flow import InstalledAppFlow
 
 from .client import Client
-<<<<<<< HEAD
 from .http_client import HTTPClient, HTTPClientType
-=======
-from .utils import DEPRECATION_WARNING_TEMPLATE
->>>>>>> 88883efa
 
 DEFAULT_SCOPES = [
     "https://www.googleapis.com/auth/spreadsheets",
@@ -69,13 +65,6 @@
     :returns: An instance of the class produced by `http_client`.
     :rtype: :class:`gspread.client.Client`
     """
-    warnings.warn(
-        DEPRECATION_WARNING_TEMPLATE.format(
-            v_deprecated="6.0.0",
-            msg_deprecated="client_factory will be replaced by gspread.http_client types",
-        ),
-        DeprecationWarning,
-    )
 
     return Client(auth=credentials, http_client=http_client)
 
@@ -185,13 +174,6 @@
 
     :rtype: :class:`gspread.client.Client`
     """
-    warnings.warn(
-        DEPRECATION_WARNING_TEMPLATE.format(
-            v_deprecated="6.0.0",
-            msg_deprecated="client_factory will be replaced by gspread.http_client types",
-        ),
-        DeprecationWarning,
-    )
 
     authorized_user_filename = Path(authorized_user_filename)
     creds = load_credentials(filename=authorized_user_filename)
@@ -273,13 +255,6 @@
 
     :rtype: (:class:`gspread.client.Client`, str)
     """
-    warnings.warn(
-        DEPRECATION_WARNING_TEMPLATE.format(
-            v_deprecated="6.0.0",
-            msg_deprecated="client_factory will be replaced by gspread.http_client types",
-        ),
-        DeprecationWarning,
-    )
 
     creds: Credentials = None
     if authorized_user_info is not None:
@@ -325,21 +300,8 @@
 
     :rtype: :class:`gspread.client.Client`
     """
-<<<<<<< HEAD
     creds = SACredentials.from_service_account_file(filename, scopes=scopes)
     return Client(auth=creds, http_client=http_client)
-=======
-    warnings.warn(
-        DEPRECATION_WARNING_TEMPLATE.format(
-            v_deprecated="6.0.0",
-            msg_deprecated="client_factory will be replaced by gspread.http_client types",
-        ),
-        DeprecationWarning,
-    )
-
-    creds = ServiceAccountCredentials.from_service_account_file(filename, scopes=scopes)
-    return client_factory(auth=creds)
->>>>>>> 88883efa
 
 
 def service_account_from_dict(
@@ -371,19 +333,7 @@
 
     :rtype: :class:`gspread.client.Client`
     """
-<<<<<<< HEAD
     creds = SACredentials.from_service_account_info(
-=======
-    warnings.warn(
-        DEPRECATION_WARNING_TEMPLATE.format(
-            v_deprecated="6.0.0",
-            msg_deprecated="client_factory will be replaced by gspread.http_client types",
-        ),
-        DeprecationWarning,
-    )
-
-    creds = ServiceAccountCredentials.from_service_account_info(
->>>>>>> 88883efa
         info=info,
         scopes=scopes,
     )
