--- conflicted
+++ resolved
@@ -17,6 +17,7 @@
 except NameError:
     basestring = unicode = str
 
+
 class HTTPError(Exception):
     def __init__(self, response):
         self.code = response.status
@@ -24,6 +25,7 @@
 
     def read(self):
         return self.response.read()
+
 
 class HTTPSession(object):
     """Handles HTTP activity while keeping headers persisting across requests.
@@ -38,15 +40,9 @@
         if data and not isinstance(data, basestring):
             data = urlencode(data)
 
-<<<<<<< HEAD
         if data is not None:
             data = data.encode()
 
-        req = request.Request(url, data)
-
-        if method == 'put':
-            req.get_method = lambda: 'PUT'
-=======
         # If we have data and Content-Type is not set, set it...
         if data and not headers.get('Content-Type', None):
             headers['Content-Type'] = 'application/x-www-form-urlencoded'
@@ -57,10 +53,6 @@
                 self.connections[uri.scheme+uri.netloc] = httplib.HTTPSConnection(uri.netloc)
             else:
                 self.connections[uri.scheme+uri.netloc] = httplib.HTTPConnection(uri.netloc)
->>>>>>> 2414a6f2
-
-        if method == 'delete':
-            req.get_method = lambda: 'DELETE'
 
         request_headers = self.headers.copy()
 
@@ -81,16 +73,11 @@
     def get(self, url, **kwargs):
         return self.request('GET', url, **kwargs)
 
-<<<<<<< HEAD
     def delete(self, url, **kwargs):
-        return self.request('delete', url, **kwargs)
+        return self.request('DELETE', url, **kwargs)
 
-    def post(self, url, data=None, **kwargs):
-        return self.request('post', url, data=data, **kwargs)
-=======
     def post(self, url, data=None, headers={}):
         return self.request('POST', url, data=data, headers=headers)
->>>>>>> 2414a6f2
 
     def put(self, url, data=None, **kwargs):
         return self.request('PUT', url, data=data, **kwargs)
