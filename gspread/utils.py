--- conflicted
+++ resolved
@@ -10,16 +10,6 @@
 from collections import defaultdict, namedtuple
 from collections.abc import Sequence
 from functools import wraps
-<<<<<<< HEAD
-from math import inf
-
-try:
-    from collections.abc import Sequence
-except ImportError:
-    from collections.abc import Sequence
-
-=======
->>>>>>> 912a1b40
 from itertools import chain
 from math import inf
 from urllib.parse import quote as uquote
