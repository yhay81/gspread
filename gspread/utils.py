--- conflicted
+++ resolved
@@ -695,85 +695,7 @@
     return isinstance(x, str) or not isinstance(x, Sequence)
 
 
-<<<<<<< HEAD
-def combined_merge_values(worksheet_metadata, values):
-=======
-def filter_dict_values(D):
-    """Return a shallow copy of D with all `None` values excluded.
-
-    >>> filter_dict_values({'a': 1, 'b': 2, 'c': None})
-    {'a': 1, 'b': 2}
-
-    >>> filter_dict_values({'a': 1, 'b': 2, 'c': 0})
-    {'a': 1, 'b': 2, 'c': 0}
-
-    >>> filter_dict_values({})
-    {}
-
-    >>> filter_dict_values({'imnone': None})
-    {}
-    """
-    return {k: v for k, v in D.items() if v is not None}
-
-
-def accepted_kwargs(**default_kwargs):
-    """
-    >>> @accepted_kwargs(d='d', e=None)
-    ... def foo(a, b, c='c', **kwargs):
-    ...     return {
-    ...         'a': a,
-    ...         'b': b,
-    ...         'c': c,
-    ...         'd': kwargs['d'],
-    ...         'e': kwargs['e'],
-    ...     }
-    ...
-
-    >>> foo('a', 'b')
-    {'a': 'a', 'b': 'b', 'c': 'c', 'd': 'd', 'e': None}
-
-    >>> foo('a', 'b', 'NEW C')
-    {'a': 'a', 'b': 'b', 'c': 'NEW C', 'd': 'd', 'e': None}
-
-    >>> foo('a', 'b', e='Not None')
-    {'a': 'a', 'b': 'b', 'c': 'c', 'd': 'd', 'e': 'Not None'}
-
-    >>> foo('a', 'b', d='NEW D')
-    {'a': 'a', 'b': 'b', 'c': 'c', 'd': 'NEW D', 'e': None}
-
-    >>> foo('a', 'b', a_typo='IS DETECTED')
-    Traceback (most recent call last):
-    ...
-    TypeError: foo got unexpected keyword arguments: ['a_typo']
-
-    >>> foo('a', 'b', d='NEW D', c='THIS DOES NOT WORK BECAUSE OF d')
-    Traceback (most recent call last):
-    ...
-    TypeError: foo got unexpected keyword arguments: ['c']
-
-    """
-
-    def decorate(f):
-        @wraps(f)
-        def wrapper(*args, **kwargs):
-            unexpected_kwargs = set(kwargs) - set(default_kwargs)
-            if unexpected_kwargs:
-                err = "%s got unexpected keyword arguments: %s"
-                raise TypeError(err % (f.__name__, list(unexpected_kwargs)))
-
-            for k, v in default_kwargs.items():
-                if v != REQUIRED_KWARGS:
-                    kwargs.setdefault(k, v)
-
-            return f(*args, **kwargs)
-
-        return wrapper
-
-    return decorate
-
-
 def combined_merge_values(worksheet_metadata, values, start_row_index, start_col_index):
->>>>>>> 495a3290
     """For each merged region, replace all values with the value of the top-left cell of the region.
     e.g., replaces
     [
