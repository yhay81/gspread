"""
gspread.utils
~~~~~~~~~~~~~

This module contains utility functions.

"""

import os
import re
import warnings
from collections import defaultdict, namedtuple
from collections.abc import Sequence
from functools import wraps
from itertools import chain
from math import inf
from typing import Mapping
from urllib.parse import quote as uquote

from google.auth.credentials import Credentials as Credentials
from google.oauth2.credentials import Credentials as UserCredentials
from google.oauth2.service_account import Credentials as ServiceAccountCredentials

from .exceptions import IncorrectCellLabel, InvalidInputValue, NoValidUrlKeyFound

MAGIC_NUMBER = 64
CELL_ADDR_RE = re.compile(r"([A-Za-z]+)([1-9]\d*)")
A1_ADDR_ROW_COL_RE = re.compile(r"([A-Za-z]+)?([1-9]\d*)?$")
A1_ADDR_FULL_RE = re.compile(r"[A-Za-z]+\d+:[A-Za-z]+\d+")  # e.g. A1:B2 not A1:B

URL_KEY_V1_RE = re.compile(r"key=([^&#]+)")
URL_KEY_V2_RE = re.compile(r"/spreadsheets/d/([a-zA-Z0-9-_]+)")

Dimension = namedtuple("Dimension", ["rows", "cols"])("ROWS", "COLUMNS")
ValueRenderOption = namedtuple(
    "ValueRenderOption", ["formatted", "unformatted", "formula"]
)("FORMATTED_VALUE", "UNFORMATTED_VALUE", "FORMULA")
ValueInputOption = namedtuple("ValueInputOption", ["raw", "user_entered"])(
    "RAW", "USER_ENTERED"
)
DateTimeOption = namedtuple(
    "DateTimeOption", ["serial_number", "formatted_string", "formated_string"]
)("SERIAL_NUMBER", "FORMATTED_STRING", "FORMATTED_STRING")
MimeType = namedtuple(
    "MimeType",
    ["google_sheets", "pdf", "excel", "csv", "open_office_sheet", "tsv", "zip"],
)(
    "application/vnd.google-apps.spreadsheet",
    "application/pdf",
    "application/vnd.openxmlformats-officedocument.spreadsheetml.sheet",
    "text/csv",
    "application/vnd.oasis.opendocument.spreadsheet",
    "text/tab-separated-values",
    "application/zip",
)
ExportFormat = namedtuple(
    "ExportFormat", ["PDF", "EXCEL", "CSV", "OPEN_OFFICE_SHEET", "TSV", "ZIPPED_HTML"]
)(
    MimeType.pdf,
    MimeType.excel,
    MimeType.csv,
    MimeType.open_office_sheet,
    MimeType.tsv,
    MimeType.zip,
)

PasteType = namedtuple(
    "PasteType",
    [
        "normal",
        "values",
        "format",
        "no_borders",
        "formula",
        "data_validation",
        "conditional_formating",
    ],
)(
    "PASTE_NORMAL",
    "PASTE_VALUES",
    "PASTE_FORMAT",
    "PASTE_NO_BORDERS",
    "PASTE_FORMULA",
    "PASTE_DATA_VALIDATION",
    "PASTE_CONDITIONAL_FORMATTING",
)

PasteOrientation = namedtuple("PasteOrientation", ["normal", "transpose"])(
    "NORMAL", "TRANSPOSE"
)

DEPRECATION_WARNING_TEMPLATE = (
    "[Deprecated][in version {v_deprecated}]: {msg_deprecated}"
)

REQUIRED_KWARGS = "required"

SILENCE_WARNINGS_ENV_KEY = "GSPREAD_SILENCE_WARNINGS"


def convert_credentials(credentials):
    module = credentials.__module__
    cls = credentials.__class__.__name__
    if "oauth2client" in module and cls == "ServiceAccountCredentials":
        return _convert_service_account(credentials)
    elif "oauth2client" in module and cls in (
        "OAuth2Credentials",
        "AccessTokenCredentials",
        "GoogleCredentials",
    ):
        return _convert_oauth(credentials)
    elif isinstance(credentials, Credentials):
        return credentials

    raise TypeError(
        "Credentials need to be from either oauth2client or from google-auth."
    )


def _convert_oauth(credentials):
    return UserCredentials(
        credentials.access_token,
        credentials.refresh_token,
        credentials.id_token,
        credentials.token_uri,
        credentials.client_id,
        credentials.client_secret,
        credentials.scopes,
    )


def _convert_service_account(credentials):
    data = credentials.serialization_data
    data["token_uri"] = credentials.token_uri
    scopes = credentials._scopes.split() or [
        "https://www.googleapis.com/auth/drive",
        "https://spreadsheets.google.com/feeds",
    ]

    return ServiceAccountCredentials.from_service_account_info(data, scopes=scopes)


def finditem(func, seq):
    """Finds and returns first item in iterable for which func(item) is True."""
    return next(item for item in seq if func(item))


def numericise(
    value,
    empty2zero=False,
    default_blank="",
    allow_underscores_in_numeric_literals=False,
):
    """Returns a value that depends on the input:

        - Float if input is a string that can be converted to Float
        - Integer if input is a string that can be converted to integer
        - Zero if the input is a string that is empty and empty2zero flag is set
        - The unmodified input value, otherwise.

    Examples::

        >>> numericise("faa")
        'faa'

    >>> numericise("3")
    3

    >>> numericise("3_2", allow_underscores_in_numeric_literals=False)
    '3_2'

    >>> numericise("3_2", allow_underscores_in_numeric_literals=True)
    32

    >>> numericise("3.1")
    3.1

    >>> numericise("2,000.1")
    2000.1

    >>> numericise("", empty2zero=True)
    0

    >>> numericise("", empty2zero=False)
    ''

    >>> numericise("", default_blank=None)
    >>>

    >>> numericise("", default_blank="foo")
    'foo'

    >>> numericise("")
    ''

    >>> numericise(None)
    >>>
    """
    if isinstance(value, str):
        if "_" in value:
            if not allow_underscores_in_numeric_literals:
                return value
            value = value.replace("_", "")

        # replace comma separating thousands to match python format
        cleaned_value = value.replace(",", "")
        try:
            int_value = int(cleaned_value)
            return int_value
        except ValueError:
            try:
                float_value = float(cleaned_value)
                return float_value
            except ValueError:
                if value == "":
                    if empty2zero:
                        value = 0
                    else:
                        value = default_blank

    return value


def numericise_all(
    values,
    empty2zero=False,
    default_blank="",
    allow_underscores_in_numeric_literals=False,
    ignore=[],
):
    """Returns a list of numericised values from strings except those from the
    row specified as ignore.

    :param list values: Input row
    :param bool empty2zero: (optional) Whether or not to return empty cells
        as 0 (zero). Defaults to ``False``.
    :param str default_blank: Which value to use for blank cells,
        defaults to empty string.
    :param bool allow_underscores_in_numeric_literals: Whether or not to allow
        visual underscores in numeric literals
    :param list ignore: List of ints of indices of the row (index 1) to ignore
        numericising.
    """
    # in case someone explicitly passes `None` as ignored list
    ignore = ignore or []

    numericised_list = [
        values[index]
        if index + 1 in ignore
        else numericise(
            values[index],
            empty2zero=empty2zero,
            default_blank=default_blank,
            allow_underscores_in_numeric_literals=allow_underscores_in_numeric_literals,
        )
        for index in range(len(values))
    ]

    return numericised_list


def rowcol_to_a1(row, col):
    """Translates a row and column cell address to A1 notation.

    :param row: The row of the cell to be converted.
        Rows start at index 1.
    :type row: int, str

    :param col: The column of the cell to be converted.
        Columns start at index 1.
    :type row: int, str

    :returns: a string containing the cell's coordinates in A1 notation.

    Example:

    >>> rowcol_to_a1(1, 1)
    A1

    """
    row = int(row)
    col = int(col)

    if row < 1 or col < 1:
        raise IncorrectCellLabel("({}, {})".format(row, col))

    div = col
    column_label = ""

    while div:
        (div, mod) = divmod(div, 26)
        if mod == 0:
            mod = 26
            div -= 1
        column_label = chr(mod + MAGIC_NUMBER) + column_label

    label = "{}{}".format(column_label, row)

    return label


def a1_to_rowcol(label):
    """Translates a cell's address in A1 notation to a tuple of integers.

    :param str label: A cell label in A1 notation, e.g. 'B1'.
        Letter case is ignored.
    :returns: a tuple containing `row` and `column` numbers. Both indexed
              from 1 (one).
    :rtype: tuple

    Example:

    >>> a1_to_rowcol('A1')
    (1, 1)

    """
    m = CELL_ADDR_RE.match(label)
    if m:
        column_label = m.group(1).upper()
        row = int(m.group(2))

        col = 0
        for i, c in enumerate(reversed(column_label)):
            col += (ord(c) - MAGIC_NUMBER) * (26**i)
    else:
        raise IncorrectCellLabel(label)

    return (row, col)


def _a1_to_rowcol_unbounded(label):
    """Translates a cell's address in A1 notation to a tuple of integers.

    Same as `a1_to_rowcol()` but allows for missing row or column part
    (e.g. "A" for the first column)

    :returns: a tuple containing `row` and `column` numbers. Both indexed
        from 1 (one).
    :rtype: tuple

    Example:

    >>> _a1_to_rowcol_unbounded('A1')
    (1, 1)

    >>> _a1_to_rowcol_unbounded('A')
    (inf, 1)

    >>> _a1_to_rowcol_unbounded('1')
    (1, inf)

    >>> _a1_to_rowcol_unbounded('ABC123')
    (123, 731)

    >>> _a1_to_rowcol_unbounded('ABC')
    (inf, 731)

    >>> _a1_to_rowcol_unbounded('123')
    (123, inf)

    >>> _a1_to_rowcol_unbounded('1A')
    Traceback (most recent call last):
        ...
    gspread.exceptions.IncorrectCellLabel: 1A

    >>> _a1_to_rowcol_unbounded('')
    (inf, inf)

    """
    m = A1_ADDR_ROW_COL_RE.match(label)
    if m:
        column_label, row = m.groups()

        if column_label:
            col = 0
            for i, c in enumerate(reversed(column_label.upper())):
                col += (ord(c) - MAGIC_NUMBER) * (26**i)
        else:
            col = inf

        if row:
            row = int(row)
        else:
            row = inf
    else:
        raise IncorrectCellLabel(label)

    return (row, col)


def a1_range_to_grid_range(name, sheet_id=None):
    """Converts a range defined in A1 notation to a dict representing
    a `GridRange`_.

    All indexes are zero-based. Indexes are half open, e.g the start
    index is inclusive and the end index is exclusive: [startIndex, endIndex).

    Missing indexes indicate the range is unbounded on that side.

    .. _GridRange: https://developers.google.com/sheets/api/reference/rest/v4/spreadsheets/other#GridRange

    Examples::

        >>> a1_range_to_grid_range('A1:A1')
        {'startRowIndex': 0, 'endRowIndex': 1, 'startColumnIndex': 0, 'endColumnIndex': 1}

    >>> a1_range_to_grid_range('A3:B4')
    {'startRowIndex': 2, 'endRowIndex': 4, 'startColumnIndex': 0, 'endColumnIndex': 2}

    >>> a1_range_to_grid_range('A:B')
    {'startColumnIndex': 0, 'endColumnIndex': 2}

    >>> a1_range_to_grid_range('A5:B')
    {'startRowIndex': 4, 'startColumnIndex': 0, 'endColumnIndex': 2}

    >>> a1_range_to_grid_range('A1')
    {'startRowIndex': 0, 'endRowIndex': 1, 'startColumnIndex': 0, 'endColumnIndex': 1}

    >>> a1_range_to_grid_range('A')
    {'startColumnIndex': 0, 'endColumnIndex': 1}

    >>> a1_range_to_grid_range('1')
    {'startRowIndex': 0, 'endRowIndex': 1}

    >>> a1_range_to_grid_range('A1', sheet_id=0)
    {'sheetId': 0, 'startRowIndex': 0, 'endRowIndex': 1, 'startColumnIndex': 0, 'endColumnIndex': 1}
    """
    start_label, _, end_label = name.partition(":")

    start_row_index, start_column_index = _a1_to_rowcol_unbounded(start_label)

    end_row_index, end_column_index = _a1_to_rowcol_unbounded(end_label or start_label)

    if start_row_index > end_row_index:
        start_row_index, end_row_index = end_row_index, start_row_index

    if start_column_index > end_column_index:
        start_column_index, end_column_index = end_column_index, start_column_index

    grid_range = {
        "startRowIndex": start_row_index - 1,
        "endRowIndex": end_row_index,
        "startColumnIndex": start_column_index - 1,
        "endColumnIndex": end_column_index,
    }

    grid_range = {key: value for (key, value) in grid_range.items() if value != inf}

    if sheet_id is not None:
        grid_range["sheetId"] = sheet_id

    return grid_range


def column_letter_to_index(column):
    """Converts a column letter to its numerical index.

    This is useful when using the method :meth:`gspread.worksheet.Worksheet.col_values`.
    Which requires a column index.

    This function is case-insensitive.

    Raises :exc:`gspread.exceptions.InvalidInputValue` in case of invalid input.

    Examples::

        >>> column_letter_to_index("a")
        1

    >>> column_letter_to_index("A")
    1

    >>> column_letter_to_index("AZ")
    52

    >>> column_letter_to_index("!@#$%^&")
    ...
    gspread.exceptions.InvalidInputValue: invalid value: !@#$%^&, must be a column letter
    """
    try:
        (_, index) = _a1_to_rowcol_unbounded(column)
    except IncorrectCellLabel:
        # make it coherent and raise the same exception in case of any error
        # from user input value
        raise InvalidInputValue(
            "invalid value: {}, must be a column letter".format(column)
        )

    if index is inf:
        raise InvalidInputValue(
            "invalid value: {}, must be a column letter".format(column)
        )

    return index


def cast_to_a1_notation(method):
    """Decorator function casts wrapped arguments to A1 notation in range
    method calls.
    """

    @wraps(method)
    def wrapper(self, *args, **kwargs):
        try:
            if len(args):
                int(args[0])

                # Convert to A1 notation
                range_start = rowcol_to_a1(*args[:2])
                range_end = rowcol_to_a1(*args[-2:])
                range_name = ":".join((range_start, range_end))

                args = (range_name,) + args[4:]
        except ValueError:
            pass

        return method(self, *args, **kwargs)

    return wrapper


def extract_id_from_url(url):
    m2 = URL_KEY_V2_RE.search(url)
    if m2:
        return m2.group(1)

    m1 = URL_KEY_V1_RE.search(url)
    if m1:
        return m1.group(1)

    raise NoValidUrlKeyFound


def wid_to_gid(wid):
    """Calculate gid of a worksheet from its wid."""
    widval = wid[1:] if len(wid) > 3 else wid
    xorval = 474 if len(wid) > 3 else 31578
    return str(int(widval, 36) ^ xorval)


def rightpad(row, max_len, padding_value=""):
    pad_len = max_len - len(row)
    return row + ([padding_value] * pad_len) if pad_len != 0 else row


def fill_gaps(L, rows=None, cols=None, padding_value=""):
    """Fill gaps in a list of lists.
    e.g.,::

        >>> L = [
        ... [1, 2, 3],
        ... ]
        >>> fill_gaps(L, 2, 4)
        [
            [1, 2, 3, ""],
            ["", "", "", ""]
        ]

    :param L: List of lists to fill gaps in.
    :param rows: Number of rows to fill.
    :param cols: Number of columns to fill.
    :param padding_value: Default value to fill gaps with.

    :type L: list[list[T]]
    :type rows: int
    :type cols: int
    :type padding_value: T

    :return: List of lists with gaps filled.
    :rtype: list[list[T]]:
    """
    try:
        max_cols = max(len(row) for row in L) if cols is None else cols
        max_rows = len(L) if rows is None else rows

        pad_rows = max_rows - len(L)

        if pad_rows:
            L = L + ([[]] * pad_rows)

        return [rightpad(row, max_cols, padding_value=padding_value) for row in L]
    except ValueError:
        return []


def cell_list_to_rect(cell_list):
    if not cell_list:
        return []

    rows = defaultdict(dict)

    row_offset = min(c.row for c in cell_list)
    col_offset = min(c.col for c in cell_list)

    for cell in cell_list:
        row = rows.setdefault(int(cell.row) - row_offset, {})
        row[cell.col - col_offset] = cell.value

    if not rows:
        return []

    all_row_keys = chain.from_iterable(row.keys() for row in rows.values())
    rect_cols = range(max(all_row_keys) + 1)
    rect_rows = range(max(rows.keys()) + 1)

    # Return the values of the cells as a list of lists where each sublist
    # contains all of the values for one row. The Google API requires a rectangle
    # of updates, so if a cell isn't present in the input cell_list, then the
    # value will be None and will not be updated.
    return [[rows[i].get(j) for j in rect_cols] for i in rect_rows]


def quote(value, safe="", encoding="utf-8"):
    return uquote(value.encode(encoding), safe)


def absolute_range_name(sheet_name, range_name=None):
    """Return an absolutized path of a range.

    >>> absolute_range_name("Sheet1", "A1:B1")
    "'Sheet1'!A1:B1"

    >>> absolute_range_name("Sheet1", "A1")
    "'Sheet1'!A1"

    >>> absolute_range_name("Sheet1")
    "'Sheet1'"

    >>> absolute_range_name("Sheet'1")
    "'Sheet''1'"

    >>> absolute_range_name("Sheet''1")
    "'Sheet''''1'"

    >>> absolute_range_name("''sheet12''", "A1:B2")
    "'''''sheet12'''''!A1:B2"
    """
    sheet_name = "'{}'".format(sheet_name.replace("'", "''"))

    if range_name:
        return "{}!{}".format(sheet_name, range_name)
    else:
        return sheet_name


def is_scalar(x):
    """Return True if the value is scalar.

    A scalar is not a sequence but can be a string.

    >>> is_scalar([])
    False

    >>> is_scalar([1, 2])
    False

    >>> is_scalar(42)
    True

    >>> is_scalar('nice string')
    True

    >>> is_scalar({})
    True

    >>> is_scalar(set())
    True
    """
    return isinstance(x, str) or not isinstance(x, Sequence)


def filter_dict_values(D):
    """Return a shallow copy of D with all `None` values excluded.

    >>> filter_dict_values({'a': 1, 'b': 2, 'c': None})
    {'a': 1, 'b': 2}

    >>> filter_dict_values({'a': 1, 'b': 2, 'c': 0})
    {'a': 1, 'b': 2, 'c': 0}

    >>> filter_dict_values({})
    {}

    >>> filter_dict_values({'imnone': None})
    {}
    """
    return {k: v for k, v in D.items() if v is not None}


def accepted_kwargs(**default_kwargs):
    """
    >>> @accepted_kwargs(d='d', e=None)
    ... def foo(a, b, c='c', **kwargs):
    ...     return {
    ...         'a': a,
    ...         'b': b,
    ...         'c': c,
    ...         'd': kwargs['d'],
    ...         'e': kwargs['e'],
    ...     }
    ...

    >>> foo('a', 'b')
    {'a': 'a', 'b': 'b', 'c': 'c', 'd': 'd', 'e': None}

    >>> foo('a', 'b', 'NEW C')
    {'a': 'a', 'b': 'b', 'c': 'NEW C', 'd': 'd', 'e': None}

    >>> foo('a', 'b', e='Not None')
    {'a': 'a', 'b': 'b', 'c': 'c', 'd': 'd', 'e': 'Not None'}

    >>> foo('a', 'b', d='NEW D')
    {'a': 'a', 'b': 'b', 'c': 'c', 'd': 'NEW D', 'e': None}

    >>> foo('a', 'b', a_typo='IS DETECTED')
    Traceback (most recent call last):
    ...
    TypeError: foo got unexpected keyword arguments: ['a_typo']

    >>> foo('a', 'b', d='NEW D', c='THIS DOES NOT WORK BECAUSE OF d')
    Traceback (most recent call last):
    ...
    TypeError: foo got unexpected keyword arguments: ['c']

    """

    def decorate(f):
        @wraps(f)
        def wrapper(*args, **kwargs):
            unexpected_kwargs = set(kwargs) - set(default_kwargs)
            if unexpected_kwargs:
                err = "%s got unexpected keyword arguments: %s"
                raise TypeError(err % (f.__name__, list(unexpected_kwargs)))

            for k, v in default_kwargs.items():
                if v != REQUIRED_KWARGS:
                    kwargs.setdefault(k, v)

            return f(*args, **kwargs)

        return wrapper

    return decorate


def combined_merge_values(worksheet_metadata, values):
    """For each merged region, replace all values with the value of the top-left cell of the region.
    e.g., replaces
    [
    [1, None, None],
    [None, None, None],
    ]
    with
    [
    [1, 1, None],
    [1, 1, None],
    ]
    if the top-left four cells are merged.

    :param worksheet_metadata: The metadata returned by the Google API for the worksheet.
        Should have a "merges" key.

    :param values: The values returned by the Google API for the worksheet. 2D array.
    """
    merges = worksheet_metadata.get("merges", [])
    # each merge has "startRowIndex", "endRowIndex", "startColumnIndex", "endColumnIndex
    new_values = [list(row) for row in values]

    # max row and column indices
    max_row_index = len(values) - 1
    max_col_index = len(values[0]) - 1

    for merge in merges:
        start_row, end_row = merge["startRowIndex"], merge["endRowIndex"]
        start_col, end_col = merge["startColumnIndex"], merge["endColumnIndex"]
        # if out of bounds, ignore
        if start_row > max_row_index or start_col > max_col_index:
            continue
        top_left_value = values[start_row][start_col]
        row_indices = range(start_row, end_row)
        col_indices = range(start_col, end_col)
        for row_index in row_indices:
            for col_index in col_indices:
                # if out of bounds, ignore
                if row_index > max_row_index or col_index > max_col_index:
                    continue
                new_values[row_index][col_index] = top_left_value

    return new_values


def convert_hex_to_colors_dict(hex_color: str) -> Mapping[str, float]:
    """Convert a hex color code to RGB color values.

    :param str hex_color: Hex color code in the format "#RRGGBB".

    :returns: Dict containing the color's red, green and blue values between 0 and 1.
    :rtype: dict

    :raises:
        ValueError: If the input hex string is not in the correct format or length.

    Examples:
        >>> convert_hex_to_colors_dict("#3300CC")
        {'red': 0.2, 'green': 0.0, 'blue': 0.8}

        >>> convert_hex_to_colors_dict("#30C")
        {'red': 0.2, 'green': 0.0, 'blue': 0.8}

    """
    hex_color = hex_color.lstrip("#")

    # Google API ColorStyle Reference:
    # "The alpha value in the Color object isn't generally supported."
    # https://developers.google.com/sheets/api/reference/rest/v4/spreadsheets/other#colorstyle
    if len(hex_color) == 8:
        hex_color = hex_color[:-2]

    # Expand 3 character hex.
    if len(hex_color) == 3:
        hex_color = "".join([char * 2 for char in hex_color])

    if len(hex_color) != 6:
        raise ValueError("Hex color code must be in the format '#RRGGBB'.")

    try:
        rgb_color = {
            "red": int(hex_color[0:2], 16) / 255,
            "green": int(hex_color[2:4], 16) / 255,
            "blue": int(hex_color[4:6], 16) / 255,
        }

        return rgb_color
    except ValueError as ex:
        raise ValueError(f"Invalid character in hex color string: #{hex_color}") from ex


def convert_colors_to_hex_value(
    red: float = 0.0, green: float = 0.0, blue: float = 0.0
) -> str:
    """Convert RGB color values to a hex color code.

    :param float red: Red color value (0-1).
    :param float green: Green color value (0-1).
    :param float blue: Blue color value (0-1).

    :returns: Hex color code in the format "#RRGGBB".
    :rtype: str

    :raises:
        ValueError: If any color value is out of the accepted range (0-1).

    Example:

        >>> convert_colors_to_hex_value(0.2, 0, 0.8)
        '#3300CC'

        >>> convert_colors_to_hex_value(green=0.5)
        '#008000'
    """

    def to_hex(value: float) -> str:
        """
        Convert an integer to a 2-digit uppercase hex string.
        """
        hex_value = hex(round(value * 255))[2:]
        return hex_value.upper().zfill(2)

    if any(value < 0 or value > 1 for value in (red, green, blue)):
        raise ValueError("Color value out of accepted range 0-1.")

    return f"#{to_hex(red)}{to_hex(green)}{to_hex(blue)}"


<<<<<<< HEAD
def is_full_a1_notation(range_name: str) -> bool:
    """Check if the range name is a full A1 notation.
    "A1:B2", "Sheet1!A1:B2" are full A1 notations
    "A1:B", "A1" are not

    Args:
        range_name (str): The range name to check.

    Returns:
        bool: True if the range name is a full A1 notation, False otherwise.

    Examples:

        >>> is_full_a1_notation("A1:B2")
        True

        >>> is_full_a1_notation("A1:B")
        False
    """
    return A1_ADDR_FULL_RE.search(range_name) is not None


def get_a1_from_absolute_range(range_name: str) -> str:
    """Get the A1 notation from an absolute range name.
    "Sheet1!A1:B2" -> "A1:B2"
    "A1:B2" -> "A1:B2"

    Args:
        range_name (str): The range name to check.

    Returns:
        str: The A1 notation of the range name stripped of the sheet.
    """
    if "!" in range_name:
        return range_name.split("!")[1]
    return range_name
=======
def deprecation_warning(version: str, msg: str) -> None:
    """Emit a deprecation warning.

    ..note::

        This warning can be silenced by setting the environment variable:
        GSPREAD_SILENCE_WARNINGS=1
    """

    # do not emit warning if env variable is set specifically to 1
    if os.getenv(SILENCE_WARNINGS_ENV_KEY, "0") == "1":
        return

    warnings.warn(
        DEPRECATION_WARNING_TEMPLATE.format(v_deprecated=version, msg_deprecated=msg),
        DeprecationWarning,
        4,  # showd the 4th stack: [1]:current->[2]:deprecation_warning->[3]:<gspread method/function>->[4]:<user's code>
    )
>>>>>>> 0a2f084a


if __name__ == "__main__":
    import doctest

    doctest.testmod()<|MERGE_RESOLUTION|>--- conflicted
+++ resolved
@@ -872,7 +872,6 @@
     return f"#{to_hex(red)}{to_hex(green)}{to_hex(blue)}"
 
 
-<<<<<<< HEAD
 def is_full_a1_notation(range_name: str) -> bool:
     """Check if the range name is a full A1 notation.
     "A1:B2", "Sheet1!A1:B2" are full A1 notations
@@ -909,7 +908,8 @@
     if "!" in range_name:
         return range_name.split("!")[1]
     return range_name
-=======
+
+
 def deprecation_warning(version: str, msg: str) -> None:
     """Emit a deprecation warning.
 
@@ -928,7 +928,6 @@
         DeprecationWarning,
         4,  # showd the 4th stack: [1]:current->[2]:deprecation_warning->[3]:<gspread method/function>->[4]:<user's code>
     )
->>>>>>> 0a2f084a
 
 
 if __name__ == "__main__":
