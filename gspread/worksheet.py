--- conflicted
+++ resolved
@@ -30,12 +30,7 @@
 from .http_client import HTTPClient, ParamsType
 from .urls import WORKSHEET_DRIVE_URL
 from .utils import (
-<<<<<<< HEAD
     DateTimeOption,
-=======
-    DEPRECATION_WARNING_TEMPLATE,
-    REQUIRED_KWARGS,
->>>>>>> c20e57fa
     Dimension,
     InsertDataOption,
     PasteOrientation,
@@ -200,7 +195,6 @@
         return self._properties["gridProperties"]["rowCount"]
 
     @property
-<<<<<<< HEAD
     def col_count(self) -> int:
         """Number of columns.
 
@@ -212,20 +206,12 @@
         return self._properties["gridProperties"]["columnCount"]
 
     @property
-    def frozen_row_count(self) -> int:
-=======
-    def col_count(self):
-        """Number of columns."""
-        return self._properties["gridProperties"]["columnCount"]
-
-    @property
-    def column_count(self):
+    def column_count(self) -> int:
         """Number of columns"""
         return self.col_count
 
     @property
-    def frozen_row_count(self):
->>>>>>> c20e57fa
+    def frozen_row_count(self) -> int:
         """Number of frozen rows."""
         return self._properties["gridProperties"].get("frozenRowCount", 0)
 
@@ -1027,7 +1013,6 @@
 
         return [ValueRange.from_json(x) for x in response["valueRanges"]]
 
-<<<<<<< HEAD
     def update(
         self,
         values: Iterable[Iterable[Any]],
@@ -1039,22 +1024,6 @@
         response_value_render_option: Optional[ValueRenderOption] = None,
         response_date_time_render_option: Optional[DateTimeOption] = None,
     ) -> JSONResponse:
-=======
-    # required kwargs is a special value just to allow users to use kwargs
-    # and regular args mixed in order to transit to version 6.0.0
-    # This will be be entirely removed in version 6.0.0
-    @accepted_kwargs(
-        range_name=REQUIRED_KWARGS,
-        values=REQUIRED_KWARGS,
-        raw=True,
-        major_dimension=None,
-        value_input_option=None,
-        include_values_in_response=None,
-        response_value_render_option=None,
-        response_date_time_render_option=None,
-    )
-    def update(self, range_name, values=None, **kwargs):
->>>>>>> c20e57fa
         """Sets values in a cell range of the sheet.
 
         :param list values: The data to be written in a matrix format.
