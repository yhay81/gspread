--- conflicted
+++ resolved
@@ -5,14 +5,11 @@
 This module contains common worksheets' models.
 
 """
-
-import warnings
 
 from .cell import Cell
 from .exceptions import GSpreadException
 from .urls import WORKSHEET_DRIVE_URL
 from .utils import (
-    DEPRECATION_WARNING_TEMPLATE,
     Dimension,
     PasteOrientation,
     PasteType,
@@ -399,9 +396,9 @@
                 as strings in their given number format
                 (which depends on the spreadsheet locale).
 
-            .. warning::
-
-                Setting this to anything while ``value_render_option`` is ``ValueRenderOption.formatted`` will throw an :exc:`~gspread.exceptions.APIError`.
+            .. note::
+
+                This is ignored if ``value_render_option`` is ``ValueRenderOption.formatted``.
 
             The default ``date_time_render_option`` is ``DateTimeOption.serial_number``.
         :type date_time_render_option: :namedtuple:`~gspread.utils.DateTimeOption`
@@ -433,7 +430,7 @@
         try:
             vals = fill_gaps(self.get(range_name, **kwargs))
             if combine_merged_cells is True:
-                spreadsheet_meta = self.spreadsheet.fetch_sheet_metadata()
+                spreadsheet_meta = self.client.fetch_sheet_metadata(self.spreadsheet_id)
                 worksheet_meta = finditem(
                     lambda x: x["properties"]["title"] == self.title,
                     spreadsheet_meta["sheets"],
@@ -613,9 +610,9 @@
                 as strings in their given number format
                 (which depends on the spreadsheet locale).
 
-            .. warning::
-
-                Setting this to anything while ``value_render_option`` is ``ValueRenderOption.formatted`` will throw an :exc:`~gspread.exceptions.APIError`.
+            .. note::
+
+                This is ignored if ``value_render_option`` is ``ValueRenderOption.formatted``.
 
             The default ``date_time_render_option`` is ``DateTimeOption.serial_number``.
         :type date_time_render_option: :namedtuple:`~gspread.utils.DateTimeOption`
@@ -800,15 +797,9 @@
                  as strings in their given number format
                  (which depends on the spreadsheet locale).
 
-<<<<<<< HEAD
-             .. warning::
-
-                 Setting this to anything while ``value_render_option`` is ``ValueRenderOption.formatted`` will throw an :exc:`~gspread.exceptions.APIError`.
-=======
             .. note::
 
                 This is ignored if ``value_render_option`` is ``ValueRenderOption.formatted``.
->>>>>>> 88883efa
 
              The default ``date_time_render_option`` is ``DateTimeOption.serial_number``.
         :type date_time_render_option: :namedtuple:`~gspread.utils.DateTimeOption`
@@ -901,9 +892,9 @@
                 as strings in their given number format
                 (which depends on the spreadsheet locale).
 
-            .. warning::
-
-                Setting this to anything while ``value_render_option`` is ``ValueRenderOption.formatted`` will throw an :exc:`~gspread.exceptions.APIError`.
+            .. note::
+
+                This is ignored if ``value_render_option`` is ``ValueRenderOption.formatted``.
 
             The default ``date_time_render_option`` is ``DateTimeOption.serial_number``.
         :type date_time_render_option: :namedtuple:`~gspread.utils.DateTimeOption`
@@ -1012,7 +1003,7 @@
 
             .. note::
 
-                Setting this to anything while ``value_render_option`` is ``ValueRenderOption.formatted`` will throw an :exc:`~gspread.exceptions.APIError`.
+                This is ignored if ``value_render_option`` is ``ValueRenderOption.formatted``.
 
             The default ``date_time_render_option`` is ``DateTimeOption.serial_number``.
         :type date_time_render_option: :namedtuple:`~gspread.utils.DateTimeOption`
@@ -1041,13 +1032,6 @@
 
         .. versionadded:: 3.3
         """
-        warnings.warn(
-            DEPRECATION_WARNING_TEMPLATE.format(
-                v_deprecated="6.0.0",
-                msg_deprecated="method signature will change to: 'Worksheet.update(value = [[]], range_name=)'"
-                " arguments 'range_name' and 'values' will swap, values will be mandatory of type: 'list(list(...))'",
-            )
-        )
         if is_scalar(range_name):
             range_name = absolute_range_name(self.title, range_name)
         else:
@@ -1159,7 +1143,7 @@
 
             .. note::
 
-                Setting this to anything while ``value_render_option`` is ``ValueRenderOption.formatted`` will throw an :exc:`~gspread.exceptions.APIError`.
+                This is ignored if ``value_render_option`` is ``ValueRenderOption.formatted``.
 
             The default ``date_time_render_option`` is ``DateTimeOption.serial_number``.
         :type date_time_render_option: :namedtuple:`~gspread.utils.DateTimeOption`
@@ -1349,16 +1333,12 @@
             ]
         }
 
-<<<<<<< HEAD
-        return self.client.batch_update(self.spreadsheet_id, body)
-=======
-        res = self.spreadsheet.batch_update(body)
+        res = self.client.batch_update(self.spreadsheet_id, body)
         if rows is not None:
             self._properties["gridProperties"]["rowCount"] = rows
         if cols is not None:
             self._properties["gridProperties"]["columnCount"] = cols
         return res
->>>>>>> 88883efa
 
     # TODO(post Python 2): replace the method signature with
     # def sort(self, *specs, range=None):
@@ -1386,13 +1366,6 @@
 
         .. versionadded:: 3.4
         """
-        warnings.warn(
-            DEPRECATION_WARNING_TEMPLATE.format(
-                v_deprecated="6.0.0",
-                msg_deprecated="This function signature will change, arguments will swap places:  sort(range, specs)",
-            ),
-            DeprecationWarning,
-        )
         range_name = kwargs.pop("range", None)
 
         if range_name:
@@ -1490,12 +1463,7 @@
             ]
         }
 
-<<<<<<< HEAD
         response = self.client.batch_update(self.spreadsheet_id, body)
-        self._properties["tabColorStyle"] = {
-            "rgbColor": color,
-=======
-        response = self.spreadsheet.batch_update(body)
 
         sheet_color = {
             "red": red,
@@ -1524,9 +1492,8 @@
                     },
                 },
             ],
->>>>>>> 88883efa
-        }
-        response = self.spreadsheet.batch_update(body)
+        }
+        response = self.client.batch_update(self.spreadsheet_id, body)
         self._properties.pop("tabColorStyle")
         return response
 
@@ -1553,13 +1520,9 @@
             ]
         }
 
-<<<<<<< HEAD
-        return self.client.batch_update(self.spreadsheet_id, body)
-=======
-        res = self.spreadsheet.batch_update(body)
+        res = self.client.batch_update(self.spreadsheet_id, body)
         self._properties["index"] = index
         return res
->>>>>>> 88883efa
 
     def _auto_resize(self, start_index, end_index, dimension):
         """Updates the size of rows or columns in the  worksheet.
@@ -1716,14 +1679,10 @@
 
         body = {"values": values}
 
-<<<<<<< HEAD
-        return self.client.values_append(self.spreadsheet_id, range_label, params, body)
-=======
-        res = self.spreadsheet.values_append(range_label, params, body)
+        res = self.client.values_append(self.spreadsheet_id, range_label, params, body)
         num_new_rows = len(values)
         self._properties["gridProperties"]["rowCount"] += num_new_rows
         return res
->>>>>>> 88883efa
 
     def insert_row(
         self,
@@ -1831,14 +1790,10 @@
 
         body = {"majorDimension": Dimension.rows, "values": values}
 
-<<<<<<< HEAD
-        return self.client.values_append(self.spreadsheet_id, range_label, params, body)
-=======
-        res = self.spreadsheet.values_append(range_label, params, body)
+        res = self.client.values_append(self.spreadsheet_id, range_label, params, body)
         num_new_rows = len(values)
         self._properties["gridProperties"]["rowCount"] += num_new_rows
         return res
->>>>>>> 88883efa
 
     def insert_cols(
         self,
@@ -1900,31 +1855,10 @@
 
         body = {"majorDimension": Dimension.cols, "values": values}
 
-<<<<<<< HEAD
-        return self.client.values_append(self.spreadsheet_id, range_label, params, body)
-=======
-        res = self.spreadsheet.values_append(range_label, params, body)
+        res = self.client.values_append(self.spreadsheet_id, range_label, params, body)
         num_new_cols = len(values)
         self._properties["gridProperties"]["columnCount"] += num_new_cols
         return res
-
-    def delete_row(self, index):
-        """.. deprecated:: 5.0
-
-        Deletes the row from the worksheet at the specified index.
-
-        :param int index: Index of a row for deletion.
-        """
-        import warnings
-
-        warnings.warn(
-            "Worksheet.delete_row() is deprecated, "
-            "Please use `Worksheet.delete_rows()` instead.",
-            DeprecationWarning,
-            stacklevel=2,
-        )
-        return self.delete_rows(index)
->>>>>>> 88883efa
 
     @cast_to_a1_notation
     def add_protected_range(
@@ -2043,10 +1977,7 @@
             ]
         }
 
-<<<<<<< HEAD
-        return self.client.batch_update(self.spreadsheet_id, body)
-=======
-        res = self.spreadsheet.batch_update(body)
+        res = self.client.batch_update(self.spreadsheet_id, body)
         if end_index is None:
             end_index = start_index
         num_deleted = end_index - start_index + 1
@@ -2055,7 +1986,6 @@
         elif dimension == Dimension.cols:
             self._properties["gridProperties"]["columnCount"] -= num_deleted
         return res
->>>>>>> 88883efa
 
     def delete_rows(self, start_index, end_index=None):
         """Deletes multiple rows from the worksheet at the specified index.
@@ -2239,16 +2169,12 @@
             ]
         }
 
-<<<<<<< HEAD
-        return self.client.batch_update(self.spreadsheet_id, body)
-=======
-        res = self.spreadsheet.batch_update(body)
+        res = self.client.batch_update(self.spreadsheet_id, body)
         if rows is not None:
             self._properties["gridProperties"]["frozenRowCount"] = rows
         if cols is not None:
             self._properties["gridProperties"]["frozenColumnCount"] = cols
         return res
->>>>>>> 88883efa
 
     @cast_to_a1_notation
     def set_basic_filter(self, name=None):
@@ -2904,13 +2830,9 @@
             ]
         }
 
-<<<<<<< HEAD
-        return self.client.batch_update(self.spreadsheet_id, body)
-=======
-        res = self.spreadsheet.batch_update(body)
+        res = self.client.batch_update(self.spreadsheet_id, body)
         self._properties["hidden"] = hidden
         return res
->>>>>>> 88883efa
 
     def hide(self):
         """Hides the current worksheet from the UI."""
@@ -2939,7 +2861,7 @@
             ]
         }
 
-        res = self.spreadsheet.batch_update(body)
+        res = self.client.batch_update(self.spreadsheet_id, body)
         self._properties["gridProperties"]["hideGridlines"] = hidden
         return res
 
