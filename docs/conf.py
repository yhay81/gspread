--- conflicted
+++ resolved
@@ -22,10 +22,6 @@
 
 import gspread
 from gspread import __version__
-<<<<<<< HEAD
-=======
-
->>>>>>> 65a2a18b
 
 # -- General configuration -----------------------------------------------------
 
