import unittest

import gspread
import gspread.utils as utils


class UtilsTest(unittest.TestCase):
    def test_extract_id_from_url(self):
        url_id_list = [
            # New-style url
            (
                "https://docs.google.com/spreadsheets/d/"
                "1qpyC0X3A0MwQoFDE8p-Bll4hps/edit#gid=0",
                "1qpyC0X3A0MwQoFDE8p-Bll4hps",
            ),
            (
                "https://docs.google.com/spreadsheets/d/"
                "1qpyC0X3A0MwQoFDE8p-Bll4hps/edit",
                "1qpyC0X3A0MwQoFDE8p-Bll4hps",
            ),
            (
                "https://docs.google.com/spreadsheets/d/" "1qpyC0X3A0MwQoFDE8p-Bll4hps",
                "1qpyC0X3A0MwQoFDE8p-Bll4hps",
            ),
            # Old-style url
            (
                "https://docs.google.com/spreadsheet/"
                "ccc?key=1qpyC0X3A0MwQoFDE8p-Bll4hps&usp=drive_web#gid=0",
                "1qpyC0X3A0MwQoFDE8p-Bll4hps",
            ),
        ]

        for url, id in url_id_list:
            self.assertEqual(id, utils.extract_id_from_url(url))

    def test_no_extract_id_from_url(self):
        self.assertRaises(
            gspread.NoValidUrlKeyFound, utils.extract_id_from_url, "http://example.org"
        )

    def test_a1_to_rowcol(self):
        self.assertEqual(utils.a1_to_rowcol("ABC3"), (3, 731))

    def test_rowcol_to_a1(self):
        self.assertEqual(utils.rowcol_to_a1(3, 731), "ABC3")
        self.assertEqual(utils.rowcol_to_a1(1, 104), "CZ1")

    def test_addr_converters(self):
        for row in range(1, 257):
            for col in range(1, 512):
                addr = utils.rowcol_to_a1(row, col)
                (r, c) = utils.a1_to_rowcol(addr)
                self.assertEqual((row, col), (r, c))

    def test_get_gid(self):
        gid = "od6"
        self.assertEqual(utils.wid_to_gid(gid), "0")
        gid = "osyqnsz"
        self.assertEqual(utils.wid_to_gid(gid), "1751403737")
        gid = "ogsrar0"
        self.assertEqual(utils.wid_to_gid(gid), "1015761654")

    def test_numericise(self):
        self.assertEqual(utils.numericise("faa"), "faa")
        self.assertEqual(utils.numericise("3"), 3)
        self.assertEqual(utils.numericise("3_2"), "3_2")
        self.assertEqual(
            utils.numericise("3_2", allow_underscores_in_numeric_literals=False), "3_2"
        )
        self.assertEqual(
            utils.numericise("3_2", allow_underscores_in_numeric_literals=True), 32
        )
        self.assertEqual(utils.numericise("3.1"), 3.1)
        self.assertEqual(utils.numericise("", empty2zero=True), 0)
        self.assertEqual(utils.numericise("", empty2zero=False), "")
        self.assertEqual(utils.numericise("", default_blank=None), None)
        self.assertEqual(utils.numericise("", default_blank="foo"), "foo")
        self.assertEqual(utils.numericise(""), "")
        self.assertEqual(utils.numericise(None), None)

        # test numericise_all
        inputs = ["1", "2", "3"]
        expected = [1, 2, 3]
        self.assertEqual(utils.numericise_all(inputs), expected)

        # skip non digit values
        inputs + ["a"]
        expected + ["a"]
        self.assertEqual(utils.numericise_all(inputs), expected)

        # skip ignored columns
        inputs + ["5", "5"]
        expected + ["5", 5]
        self.assertEqual(utils.numericise_all(inputs, ignore=[5]), expected)

        # provide explicit `None` as ignored list
        self.assertEqual(utils.numericise_all(inputs, ignore=None), expected)

    def test_a1_to_grid_range_simple(self):
        expected_single_dimension = {
            "startRowIndex": 0,
            "endRowIndex": 10,
            "startColumnIndex": 0,
            "endColumnIndex": 1,
        }
        actual_single_dimension = utils.a1_range_to_grid_range("A1:A10")

        expected_two_dimensional = {
            "startRowIndex": 2,
            "endRowIndex": 4,
            "startColumnIndex": 0,
            "endColumnIndex": 2,
        }
        actual_two_dimensional = utils.a1_range_to_grid_range("A3:B4")

        expected_with_sheet_id = {
            "sheetId": 0,
            "startRowIndex": 0,
            "endRowIndex": 10,
            "startColumnIndex": 0,
            "endColumnIndex": 1,
        }
        actual_with_sheet_id = utils.a1_range_to_grid_range("A1:A10", sheet_id=0)

        self.assertEqual(actual_single_dimension, expected_single_dimension)
        self.assertEqual(actual_two_dimensional, expected_two_dimensional)
        self.assertEqual(actual_with_sheet_id, expected_with_sheet_id)

    def test_a1_to_grid_range_unbounded(self):
        expected_unbounded = {
            "startRowIndex": 4,
            "startColumnIndex": 0,
            "endColumnIndex": 2,
        }
        actual_unbounded = utils.a1_range_to_grid_range("A5:B")

        expected_full_columns = {"startColumnIndex": 0, "endColumnIndex": 2}
        actual_full_columns = utils.a1_range_to_grid_range("A:B")

        expected_with_sheet_id = {
            "sheetId": 0,
            "startRowIndex": 4,
            "startColumnIndex": 0,
            "endColumnIndex": 2,
        }
        actual_with_sheet_id = utils.a1_range_to_grid_range("A5:B", sheet_id=0)

        self.assertEqual(actual_unbounded, expected_unbounded)
        self.assertEqual(actual_full_columns, expected_full_columns)
        self.assertEqual(actual_with_sheet_id, expected_with_sheet_id)

    def test_a1_to_grid_range_improper_range(self):
        expected_single_cell = {
            "startRowIndex": 0,
            "endRowIndex": 1,
            "startColumnIndex": 0,
            "endColumnIndex": 1,
        }
        actual_single_cell = utils.a1_range_to_grid_range("A1")

        expected_single_column = {"startColumnIndex": 0, "endColumnIndex": 1}
        actual_single_column = utils.a1_range_to_grid_range("A")

        expected_single_row = {"startRowIndex": 0, "endRowIndex": 1}
        actual_single_row = utils.a1_range_to_grid_range("1")

        expected_with_sheet = {
            "sheetId": 0,
            "startRowIndex": 0,
            "endRowIndex": 1,
            "startColumnIndex": 0,
            "endColumnIndex": 1,
        }
        actual_with_sheet = utils.a1_range_to_grid_range("A1", sheet_id=0)

        self.assertEqual(actual_single_cell, expected_single_cell)
        self.assertEqual(actual_single_column, expected_single_column)
        self.assertEqual(actual_single_row, expected_single_row)
        self.assertEqual(actual_with_sheet, expected_with_sheet)

    def test_a1_to_grid_range_other_directions(self):
        from_top_left = utils.a1_range_to_grid_range("C2:D4")
        from_bottom_right = utils.a1_range_to_grid_range("D4:C2")
        from_top_right = utils.a1_range_to_grid_range("D2:C4")
        from_bottom_left = utils.a1_range_to_grid_range("C4:D2")

        self.assertEqual(from_top_left, from_bottom_right)
        self.assertEqual(from_top_left, from_bottom_left)
        self.assertEqual(from_top_left, from_top_right)

    def test_column_letter_to_index(self):
        # All the input values to test one after an other
        # [0] input value
        # [1] expected return value
        # [2] expected exception to raise
        inputs = [
            ("", None, gspread.exceptions.InvalidInputValue),
            ("A", 1, None),
            ("Z", 26, None),
            ("AA", 27, None),
            ("AAA", 703, None),
            ("ABCDEFGHIJKLMNOPQRSTUVWXYZ", 256094574536617744129141650397448476, None),
            ("!@#$%^&*()", None, gspread.exceptions.InvalidInputValue),
        ]

        for label, expected, exception in inputs:
            if exception is not None:
                # assert the exception is raised
                with self.assertRaises(exception):
                    utils.column_letter_to_index(label)
            else:
                # assert the return values is correct
                result = utils.column_letter_to_index(label)
                self.assertEqual(
                    result,
                    expected,
                    "could not convert column letter '{}' to the right value '{}".format(
                        label, expected
                    ),
                )

    def test_combine_merge_values(self):
        sheet_data = [
            [1, None, None, None],
            [None, None, "title", None],
            [None, None, 2, None],
            ["num", "val", None, 0],
        ]
        sheet_metadata = {
            "properties": {"sheetId": 0},
            "merges": [
                {
                    "startRowIndex": 0,
                    "endRowIndex": 2,
                    "startColumnIndex": 0,
                    "endColumnIndex": 2,
                },
                {
                    "startRowIndex": 1,
                    "endRowIndex": 2,
                    "startColumnIndex": 2,
                    "endColumnIndex": 4,
                },
                {
                    "startRowIndex": 2,
                    "endRowIndex": 4,
                    "startColumnIndex": 2,
                    "endColumnIndex": 3,
                },
            ],
        }
        expected_combine = [
            [1, 1, None, None],
            [1, 1, "title", "title"],
            [None, None, 2, None],
            ["num", "val", 2, 0],
        ]

        actual_combine = utils.combined_merge_values(sheet_metadata, sheet_data)

        self.assertEqual(actual_combine, expected_combine)

<<<<<<< HEAD
    def test_convert_colors_to_hex_value(self):
        color = {"red": 1, "green": 0.49803922, "blue": 0}
        expected_hex = "#FF7F00"
=======
    def test_combine_merge_values_outside_range(self):
        """Make sure that merges outside the range of the sheet are ignored or partially ignored
        see issue #1298
        """
        sheet_data = [
            [1, None, None, None],
            [None, None, "title", None],
            [None, None, 2, None],
            ["num", "val", None, 0],
        ]
        sheet_metadata = {
            "properties": {"sheetId": 0},
            "merges": [
                {
                    "startRowIndex": 7,
                    "endRowIndex": 9,
                    "startColumnIndex": 7,
                    "endColumnIndex": 9,
                },
                {
                    "startRowIndex": 3,
                    "endRowIndex": 5,
                    "startColumnIndex": 1,
                    "endColumnIndex": 2,
                },
            ],
        }
        expected_combine = [
            [1, None, None, None],
            [None, None, "title", None],
            [None, None, 2, None],
            ["num", "val", None, 0],
        ]

        actual_combine = utils.combined_merge_values(sheet_metadata, sheet_data)

        self.assertEqual(actual_combine, expected_combine)

    def test_convert_colors_to_hex_value(self):
        color = {"red": 1, "green": 0.5, "blue": 0}
        expected_hex = "#FF8000"
>>>>>>> 5892858e

        # successful convert from colors
        hex = utils.convert_colors_to_hex_value(**color)
        self.assertEqual(hex, expected_hex)

        # successful convert from partial input
        hex = utils.convert_colors_to_hex_value(green=1)
        self.assertEqual(hex, "#00FF00")

        # throw ValueError on color values out of range (0-1)
        with self.assertRaises(ValueError):
            utils.convert_colors_to_hex_value(1.23, 0, -50)

    def test_convert_hex_to_color(self):
<<<<<<< HEAD
        hex = "#FF7F00"
        expected_color = {"red": 1, "green": 127 / 255, "blue": 0}

        # successful convert from hex to color
        rgbcolor = utils.convert_hex_to_colors_dict(hex)
        self.assertEqual(rgbcolor, expected_color)

        # successful ignore alpha
        rgbcolor = utils.convert_hex_to_colors_dict(f"{hex}42")
        self.assertEqual(rgbcolor, expected_color)
=======
        hexcolor = "#FF7F00"
        expected_color = {"red": 1, "green": 0.49803922, "blue": 0}

        # successful convert from hex to color
        rgbcolor = utils.convert_hex_to_colors_dict(hexcolor)
        for key, rgbvalue in rgbcolor.items():
            self.assertAlmostEqual(rgbvalue, expected_color[key])

        # successful ignore alpha
        rgbcolor = utils.convert_hex_to_colors_dict(f"{hexcolor}42")
        for key, rgbvalue in rgbcolor.items():
            self.assertAlmostEqual(rgbvalue, expected_color[key])
>>>>>>> 5892858e

        # raise ValueError on invalid hex length
        with self.assertRaises(ValueError):
            utils.convert_hex_to_colors_dict("123456abcdef")

        # raise ValueError on invalid hex characters
        with self.assertRaises(ValueError):
            utils.convert_hex_to_colors_dict("axbcde")

    def test_fill_gaps(self):
        """test fill_gaps function"""
        matrix = [
            [1, 2, 3, 4],
            [5, 6, 7, 8],
        ]
        expected = [
            [1, 2, 3, 4, "", ""],
            [5, 6, 7, 8, "", ""],
            ["", "", "", "", "", ""],
        ]
        actual = utils.fill_gaps(matrix, 3, 6)

<<<<<<< HEAD
        self.assertEqual(actual, expected)
=======
        self.assertEqual(actual, expected)

    def test_fill_gaps_with_value(self):
        """test fill_gaps function"""
        matrix = [
            [1, 2, 3, 4],
            [5, 6, 7, 8],
        ]
        expected = [
            [1, 2, 3, 4, "a", "a"],
            [5, 6, 7, 8, "a", "a"],
            ["a", "a", "a", "a", "a", "a"],
        ]
        actual = utils.fill_gaps(matrix, 3, 6, "a")

        self.assertEqual(actual, expected)

        expected = [
            [1, 2, 3, 4, 3, 3],
            [5, 6, 7, 8, 3, 3],
            [3, 3, 3, 3, 3, 3],
        ]
        actual = utils.fill_gaps(matrix, 3, 6, 3)

        self.assertEqual(actual, expected)

    def test_accepted_kwargs(self):
        """test accepted_kwargs function.
        Test the temporary special value: REQUIRED_KWARGS
        """

        expected_arg0 = 0
        expected_arg1 = 1

        @utils.accepted_kwargs(arg1=1)
        def sample_arg1(arg0, **kwargs):
            self.assertEqual(arg0, expected_arg0)
            self.assertEqual(kwargs["arg1"], expected_arg1)

        sample_arg1(0)

        expected_arg2 = 2

        @utils.accepted_kwargs(arg1=utils.REQUIRED_KWARGS, arg2=2)
        def sample_arg2(arg0, arg1=None, **kwargs):
            self.assertEqual(arg0, expected_arg0)
            self.assertEqual(arg1, expected_arg1)
            self.assertEqual(kwargs["arg2"], expected_arg2)

        sample_arg2(0, arg1=1, arg2=2)
>>>>>>> 5892858e
<|MERGE_RESOLUTION|>--- conflicted
+++ resolved
@@ -260,11 +260,9 @@
 
         self.assertEqual(actual_combine, expected_combine)
 
-<<<<<<< HEAD
     def test_convert_colors_to_hex_value(self):
         color = {"red": 1, "green": 0.49803922, "blue": 0}
         expected_hex = "#FF7F00"
-=======
     def test_combine_merge_values_outside_range(self):
         """Make sure that merges outside the range of the sheet are ignored or partially ignored
         see issue #1298
@@ -306,7 +304,6 @@
     def test_convert_colors_to_hex_value(self):
         color = {"red": 1, "green": 0.5, "blue": 0}
         expected_hex = "#FF8000"
->>>>>>> 5892858e
 
         # successful convert from colors
         hex = utils.convert_colors_to_hex_value(**color)
@@ -321,18 +318,6 @@
             utils.convert_colors_to_hex_value(1.23, 0, -50)
 
     def test_convert_hex_to_color(self):
-<<<<<<< HEAD
-        hex = "#FF7F00"
-        expected_color = {"red": 1, "green": 127 / 255, "blue": 0}
-
-        # successful convert from hex to color
-        rgbcolor = utils.convert_hex_to_colors_dict(hex)
-        self.assertEqual(rgbcolor, expected_color)
-
-        # successful ignore alpha
-        rgbcolor = utils.convert_hex_to_colors_dict(f"{hex}42")
-        self.assertEqual(rgbcolor, expected_color)
-=======
         hexcolor = "#FF7F00"
         expected_color = {"red": 1, "green": 0.49803922, "blue": 0}
 
@@ -345,7 +330,6 @@
         rgbcolor = utils.convert_hex_to_colors_dict(f"{hexcolor}42")
         for key, rgbvalue in rgbcolor.items():
             self.assertAlmostEqual(rgbvalue, expected_color[key])
->>>>>>> 5892858e
 
         # raise ValueError on invalid hex length
         with self.assertRaises(ValueError):
@@ -368,9 +352,6 @@
         ]
         actual = utils.fill_gaps(matrix, 3, 6)
 
-<<<<<<< HEAD
-        self.assertEqual(actual, expected)
-=======
         self.assertEqual(actual, expected)
 
     def test_fill_gaps_with_value(self):
@@ -420,5 +401,4 @@
             self.assertEqual(arg1, expected_arg1)
             self.assertEqual(kwargs["arg2"], expected_arg2)
 
-        sample_arg2(0, arg1=1, arg2=2)
->>>>>>> 5892858e
+        sample_arg2(0, arg1=1, arg2=2)