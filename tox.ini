[tox]
envlist = py37,py38,py39,py310,py311,py312
skip_missing_interpreters = true

# Used to run tests, **do not** set GS_CREDS_FILENAME to run off-line tests
[testenv]
description = Run project test suite
passenv =
        GS_RECORD_MODE
        GS_CREDS_FILENAME
        APPDATA
deps = -r test-requirements.txt
commands = pytest {posargs} tests/

[flake8]
extend-ignore = E203
extend-exclude = .tox,./env
max-line-length = 255
max-complexity = 10
show-source = True
statistics = True

[isort]
extend_skip=.tox,./env
profile=black

# Used by the CI to check code format/security
[testenv:lint]
description = Run code linters
deps = -r lint-requirements.txt
<<<<<<< HEAD
commands = black --check --diff .
        codespell --skip=".tox,.git,./docs/build,.mypy_cache" .
        flake8 --ignore=E203 --max-complexity=10 --max-line-length=255 \
            --show-source --statistics .
        isort --check-only --profile black .
=======
commands = black --check --diff --extend-exclude "./env" .
        codespell --skip=".tox,.git,./docs/build,./env" .
        flake8 .
        isort --check-only .
>>>>>>> 88883efa

# Used by developers to format code, best advised to be run before commit
[testenv:format]
description = Format code
deps = -r lint-requirements.txt
commands = black --extend-exclude "./env" .
        isort .


[testenv:build]
description = Build project package
deps = setuptools
commands = python3 setup.py sdist bdist_wheel

[testenv:doc]
description = Build the documentation
deps = -r docs/requirements.txt
commands = sphinx-build -W ./docs ./docs/build<|MERGE_RESOLUTION|>--- conflicted
+++ resolved
@@ -28,18 +28,10 @@
 [testenv:lint]
 description = Run code linters
 deps = -r lint-requirements.txt
-<<<<<<< HEAD
-commands = black --check --diff .
-        codespell --skip=".tox,.git,./docs/build,.mypy_cache" .
-        flake8 --ignore=E203 --max-complexity=10 --max-line-length=255 \
-            --show-source --statistics .
-        isort --check-only --profile black .
-=======
 commands = black --check --diff --extend-exclude "./env" .
-        codespell --skip=".tox,.git,./docs/build,./env" .
+        codespell --skip=".tox,.git,./docs/build,.mypy_cache,./env" .
         flake8 .
         isort --check-only .
->>>>>>> 88883efa
 
 # Used by developers to format code, best advised to be run before commit
 [testenv:format]
